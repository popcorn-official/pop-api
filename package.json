--- conflicted
+++ resolved
@@ -8,12 +8,8 @@
     "compression": "^1.7.1",
     "del": "^3.0.0",
     "express": "^4.16.2",
-<<<<<<< HEAD
-    "express-winston": "^2.4.0",
+    "express-winston": "git+https://github.com/ChrisAlderson/express-winston.git#3.0.0",
     "helmet": "^3.9.0",
-=======
-    "express-winston": "git+https://github.com/ChrisAlderson/express-winston.git#feat/cleanup",
->>>>>>> 4b1b5f1a
     "mkdirp": "^0.5.1",
     "mongoose": "^4.13.6",
     "p-map": "^1.2.0",
