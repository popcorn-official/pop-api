--- conflicted
+++ resolved
@@ -29,10 +29,10 @@
  */
 export default class Logger {
 
-  /**
-   * The log levels the logger middleware will be using.
-   * @type {Object}
-   */
+  /**
+   * The log levels the logger middleware will be using.
+   * @type {Object}
+   */
   levels: Object
 
   /**
@@ -47,24 +47,24 @@
    */
   logDir: string
 
-  /**
+  /**
    * Create a new Logger object.
    * @param {!PopApi} PopApi - The PopApi instance to bind the logger to.
    * @param {!Object} options - The options for the logger.
    * @param {!string} options.name - The name of the log file.
-   * @param {?boolean} [options.pretty] - Pretty mode for output with colors.
+   * @param {?boolean} [options.pretty] - Pretty mode for output with colors.
    * @param {?boolean} [options.quiet] - No output.
    */
   constructor(PopApi: any, {name, logDir, pretty, quiet}: Object): void {
-    /**
-     * The log levels the logger middleware will be using.
-     * @type {Object}
-     */
+    /**
+     * The log levels the logger middleware will be using.
+     * @type {Object}
+     */
     this.levels = {
-      error: 0,
-      warn: 1,
-      info: 2,
-      debug: 3
+      error: 0,
+      warn: 1,
+      info: 2,
+      debug: 3
     }
     /**
      * The name of the log file.
@@ -83,75 +83,75 @@
     }
   }
 
-  /**
-   * Check if the message is empty and replace it with the meta.
-   * @param {!Object} args - The object to be logged.
+  /**
+   * Check if the message is empty and replace it with the meta.
+   * @param {!Object} args - The object to be logged.
    * @returns {Object} - The object to be logged.
-   */
-  checkEmptyMessage(args: Object): Object {
+   */
+  checkEmptyMessage(args: Object): Object {
     if (args.message === '' && Object.keys(args.meta).length !== 0) {
       args.message = JSON.stringify(args.meta)
-    }
-
-    return args
-  }
-
-  /**
-   * Get the color of the output based on the log level.
+    }
+
+    return args
+  }
+
+  /**
+   * Get the color of the output based on the log level.
    * @param {?string} [level=info] - The log level.
-   * @returns {string} - A color based on the log level.
-   */
+   * @returns {string} - A color based on the log level.
+   */
   getLevelColor(level: string = 'info'): string {
     const colors = {
-      error: '\x1b[31m',
-      warn: '\x1b[33m',
-      info: '\x1b[36m',
-      debug: '\x1b[34m'
-    }
-
+      error: '\x1b[31m',
+      warn: '\x1b[33m',
+      info: '\x1b[36m',
+      debug: '\x1b[34m'
+    }
+
     return colors[level]
-  }
-
-  /**
-   * Formatter method which formats the output to the console.
-   * @param {!Object} args - The object to be logged.
-   * @returns {string} - The formatted message for the console transport.
-   */
+  }
+
+  /**
+   * Formatter method which formats the output to the console.
+   * @param {!Object} args - The object to be logged.
+   * @returns {string} - The formatted message for the console transport.
+   */
   consoleFormatter(args: Object): string {
-    const { level, message } = this.checkEmptyMessage(args)
-    const color = this.getLevelColor(level)
-
+    const { level, message } = this.checkEmptyMessage(args)
+    const color = this.getLevelColor(level)
+
     return sprintf(
-      `\x1b[0m[%s] ${color}%5s:\x1b[0m %2s/%d: \x1b[36m%s\x1b[0m`,
+      `\x1b[0m[%s] ${color}%5s:\x1b[0m %2s/%d: \x1b[36m%s\x1b[0m`,
       new Date().toISOString(),
       level.toUpperCase(),
       this.name,
       process.pid,
       message
-    )
-  }
-
-  /**
-   * Formatter method which formats the output to the log file.
-   * @param {!Object} args - The object to be logged.
-   * @returns {string} - The formatted message for the file transport.
-   */
-  fileFormatter(args: Object): string {
-    const { level, message } = this.checkEmptyMessage(args)
-    return JSON.stringify({
+    )
+  }
+
+  /**
+   * Formatter method which formats the output to the log file.
+   * @param {!Object} args - The object to be logged.
+   * @returns {string} - The formatted message for the file transport.
+   */
+  fileFormatter(args: Object): string {
+    const { level, message } = this.checkEmptyMessage(args)
+    return JSON.stringify({
       name: this.name,
-      pid: process.pid,
-      level,
-      msg: message,
-      time: new Date().toISOString()
-    })
-  }
-
-  /**
-   * Create a Console transport.
-   * @param {?boolean} [pretty] - Pretty mode for output with colors.
-   * @returns {Object} - A configured Console transport.
-   */
+      pid: process.pid,
+      level,
+      msg: message,
+      time: new Date().toISOString()
+    })
+  }
+
+  /**
+   * Create a Console transport.
+   * @param {?boolean} [pretty] - Pretty mode for output with colors.
+   * @returns {Object} - A configured Console transport.
+   */
   getConsoleTransport(pretty?: boolean): Object {
     const f = pretty
       ? format.printf(this.consoleFormatter.bind(this))
@@ -175,18 +175,18 @@
         this.logDir,
         `${file}.log`
       ]),
-      format: format.printf(this.fileFormatter.bind(this)),
+      format: format.printf(this.fileFormatter.bind(this)),
       maxsize: 5242880,
-      handleExceptions: true
+      handleExceptions: true
     })
   }
 
-  /**
-   * Create a logger instance.
+  /**
+   * Create a logger instance.
    * @param {!string} suffix - The suffix for the log file.
-   * @param {?boolean} [pretty] - Pretty mode for output with colors.
-   * @returns {Winston} - A configured logger instance.
-   */
+   * @param {?boolean} [pretty] - Pretty mode for output with colors.
+   * @returns {Winston} - A configured logger instance.
+   */
   createLoggerInstance(suffix: string, pretty?: boolean): Winston {
     const id = `${this.name}-${suffix}`
 
@@ -202,21 +202,21 @@
   }
 
   /**
-   * Get the log message for Express Winston.
+   * Get the log message for Http logger.
    * @param {!Object} req - The request object to log.
    * @param {!Object} res - The response object to log.
-   * @returns {string} - The HTTP log message to print.
-   */
-  _getExpressWinstonMessage(req: $Response, res: $Response): string {
+   * @returns {string} - The HtpP log message to print.
+   */
+  _getHttpLoggerMessage(req: $Response, res: $Response): string {
     return `HTTP ${req.method} ${req.url} ${res.statusCode} ${res.responseTime}ms`
   }
 
-  /**
-   * Create a Http logger instance.
-   * @param {?boolean} [pretty] - Pretty mode for output with colors.
-   * @returns {ExpressWinston} - A configured Http logger instance.
-   */
-  createHttpLogger(pretty?: boolean): Middleware {
+  /**
+   * Create a Http logger instance.
+   * @param {?boolean} [pretty] - Pretty mode for output with colors.
+   * @returns {ExpressWinston} - A configured Http logger instance.
+   */
+  createHttpLogger(pretty?: boolean): Middleware {
     const logger = this.createLoggerInstance('http', pretty)
     const options: {
       [key: string]: mixed
@@ -229,13 +229,8 @@
 
     if (process.env.NODE_ENV === 'development') {
       const { Console } = transports
-<<<<<<< HEAD
-      winstonInstance.add(new Console({
-        name: this._name,
-=======
       logger.add(new Console({
         name: this.name,
->>>>>>> 6d609545
         format: format.json({
           space: 2
         })
@@ -245,43 +240,35 @@
       options.responseWhitelist = [].concat(responseWhitelist, 'body')
     }
 
-<<<<<<< HEAD
-    return expressWinston.logger({
-      winstonInstance,
-      msg: this._getExpressWinstonMessage,
-      statusLevels: true
-    })
-=======
-    return httpLogger(options)
->>>>>>> 6d609545
-  }
-
-  /**
-   * Method to create a global logger object based on the properties of the
-   * Logger class.
-   * @param {?boolean} [pretty] - Pretty mode for output with colors.
-   * @param {?boolean} [quiet] - No output.
+    return httpLogger(options)
+  }
+
+  /**
+   * Method to create a global logger object based on the properties of the
+   * Logger class.
+   * @param {?boolean} [pretty] - Pretty mode for output with colors.
+   * @param {?boolean} [quiet] - No output.
    * @returns {Object|Winston} - A configured logger.
-   */
+   */
   createLogger(pretty?: boolean, quiet?: boolean): Object | Winston {
     const logger = this.createLoggerInstance('app', pretty)
 
     if (quiet) {
-      Object.keys(this.levels).map(level => {
+      Object.keys(this.levels).map(level => {
         logger[level] = () => {}
-      })
+      })
     }
 
     return logger
   }
 
-  /**
-   * Get a logger object based on the choice.
+  /**
+   * Get a logger object based on the choice.
    * @param {?string} [type] - The choice for the logger object.
-   * @param {?boolean} [pretty] - Pretty mode for output with colors.
-   * @param {?boolean} [quiet] - No output.
+   * @param {?boolean} [pretty] - Pretty mode for output with colors.
+   * @param {?boolean} [quiet] - No output.
    * @returns {Middleware|Winston|undefined} - The logger object.
-   */
+   */
   getLogger(
     type?: string,
     pretty?: boolean,
@@ -289,18 +276,18 @@
   ): Middleware | Winston | void {
     if (!type) {
       return undefined
-    }
+    }
 
     const t = type.toUpperCase()
 
-    switch (t) {
-      case 'HTTP':
+    switch (t) {
+      case 'HTTP':
         return this.createHttpLogger(pretty)
-      case 'LOGGER':
-        return this.createLogger(pretty, quiet)
-      default:
+      case 'LOGGER':
+        return this.createLogger(pretty, quiet)
+      default:
         return undefined
-    }
-  }
-
-}
+    }
+  }
+
+}