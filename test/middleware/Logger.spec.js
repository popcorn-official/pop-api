// Import the necessary modules.
// @flow
/* eslint-disable no-unused-expressions */
import del from 'del'
import mkdirp from 'mkdirp'
import sinon from 'sinon'
import winston from 'winston'
import { expect } from 'chai'
import { join } from 'path'

import { Logger } from '../../src'
import { name } from '../../package'

/** @test {Logger} */
describe('Logger', () => {
  /**
   * The logger instance to test.
   * @type {Logger}
   */
  let logger: Logger

  /**
   * The directory where the logs are saved.
   * @type {string}
   */
  let logDir: string

  /**
   * Hook for setting up the Logger tests.
   * @type {Function}
   */
  before(() => {
    logDir = join(...[
      __dirname,
      '..',
      '..',
      'tmp'
    ])
    mkdirp.sync(logDir)

    logger = new Logger({}, {
      name,
      logDir,
      pretty: false,
      quiet: true
    })
  })

  /** @test {Logger#constructor} */
  it('should create an ExpressWinston instance', () => {
    const stub = sinon.stub(process.env, 'NODE_ENV')
    stub.value('development')

    const logger = new Logger({}, {
      name,
      logDir,
      pretty: true,
      quiet: false
    })
    expect(logger).to.be.an('object')

    stub.restore()
  })

  /** @test {Logger#constructor} */
  it('should check the attributes of the Logger', () => {
    expect(logger.levels).to.exist
    expect(logger.levels).to.be.an('object')
    expect(logger.name).to.exist
    expect(logger.name).to.be.a('string')
    expect(logger.logDir).to.exist
    expect(logger.logDir).to.be.a('string')
  })

  /** @test {Logger#checkEmptyMessage} */
  it('should check for an empty message with a full message', () => {
    const empty = {
      message: '',
      meta: {
        message: 'test'
      }
    }
    const emptyResult = logger.checkEmptyMessage(empty)
    expect(emptyResult.message).to.exist
    expect(emptyResult.message).to.equal(JSON.stringify(empty.meta))
    expect(emptyResult.meta).to.exist
    expect(emptyResult.meta).to.deep.equal({
      message: 'test'
    })
  })

  /** @test {Logger#checkEmptyMessage} */
  it('should check for an empty message with an empty message', () => {
    const full = {
      message: 'test',
      meta: {}
    }
    const fullResult = logger.checkEmptyMessage(full)
    expect(fullResult.message).to.exist
    expect(fullResult.message).to.equal('test')
    expect(fullResult.meta).to.exist
    expect(fullResult.meta).to.deep.equal({})
  })

  /** @test {Logger#getLevelColor} */
  it('should test if the correct logger colors are returned', () => {
    const error = logger.getLevelColor('error')
    expect(error).to.equal('\x1b[31m')
    const warn = logger.getLevelColor('warn')
    expect(warn).to.equal('\x1b[33m')
    const info = logger.getLevelColor('info')
    expect(info).to.equal('\x1b[36m')
    const debug = logger.getLevelColor('debug')
    expect(debug).to.equal('\x1b[34m')
    const nothing = logger.getLevelColor(undefined)
    expect(nothing).to.equal('\x1b[36m')
  })

  /** @test {Logger#consoleFormatter} */
  it('should make an object into a string for the console formatter', () => {
    expect(logger.consoleFormatter({
      level: 'info'
    })).to.be.a('string')
  })

  /** @test {Logger#fileFormatter} */
  it('should make an object into a string for the file formatter', () => {
    expect(logger.fileFormatter({})).to.be.a('string')
  })

  /** @test {Logger#getConsoleTransport} */
  it('should get a configured winston console transport', () => {
    const transport = logger.getConsoleTransport()
    expect(transport).to.be.an('object')
  })

  /** @test {Logger#getFileTransport} */
  it('should get a configured winston file transport', () => {
    const transport = logger.getFileTransport(`${name}-app`)
    expect(transport).to.be.an('object')
    transport.close()
  })

  /** @test {Logger#createLoggerInstance} */
  it('should create a configured winston instance', () => {
    const logy = logger.createLoggerInstance('app')
    expect(logy).to.be.an('object')
  })

  /** @test {Logger#createLoggerInstance} */
  it('should create a configured winston instance', () => {
    const stub = process.env.TEMP_DIR
    process.env.TEMP_DIR = null

    const logy = logger.createLoggerInstance('app')
    expect(logy).to.be.an('object')

    process.env.TEMP_DIR = stub
  })
<<<<<<< HEAD

  /** @test {Logger#_getHttpLoggerMessage} */
=======
  /** @test {Logger#getHttpLoggerMessage} */
>>>>>>> 8e28c0de
  it('should get the message to print for express-winston', () => {
    const message = logger.getHttpLoggerMessage({
      method: 'GET',
      url: 'http://mock.us'
    }, {
      statusCode: 418,
      responseTime: 420
    })
    expect(message).to.be.a('string')
  })

  /** @test {Logger#createHttpLogger} */
  it('should create a configured Http logger instance', () => {
    const logy = logger.createHttpLogger()
    expect(logy).to.be.a('function')
  })

  /** @test {Logger#createHttpLogger} */
  it('should create a configured Http logger instance with developer output', () => {
    const stub = sinon.stub(process.env, 'NODE_ENV')
    stub.value('development')

    const logy = logger.createHttpLogger()
    expect(logy).to.be.a('function')

    stub.restore()
  })

  /** @test {Logger#createLogger} */
  it('should create the global logger object', () => {
    let val = logger.createLogger(true, true)
    expect(val).to.be.an('object')

    val = logger.createLogger(false, false)
    expect(val).to.be.an('object')

    val = logger.createLogger(false, true)
    expect(val).to.be.an('object')
  })

  /** @test {Logger#getLogger} */
  it('should not create an instance of ExpressWinston or Winston', () => {
    expect(logger.getLogger()).to.be.undefined
    expect(logger.getLogger('FAULTY')).to.be.undefined
  })

  /**
   * Hook for tearing down the Logger tests.
   * @type {Function}
   */
  after(done => {
    winston.loggers.close()
    Logger.fileTransport = null

    del([logDir])
      .then(() => done())
      .catch(done)
  })
})<|MERGE_RESOLUTION|>--- conflicted
+++ resolved
@@ -157,12 +157,8 @@
 
     process.env.TEMP_DIR = stub
   })
-<<<<<<< HEAD
-
-  /** @test {Logger#_getHttpLoggerMessage} */
-=======
+
   /** @test {Logger#getHttpLoggerMessage} */
->>>>>>> 8e28c0de
   it('should get the message to print for express-winston', () => {
     const message = logger.getHttpLoggerMessage({
       method: 'GET',
